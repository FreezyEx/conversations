import {
    type ApiResponse,
    Context,
    type Filter,
    type FilterQuery,
    type LazySessionFlavor,
    type MiddlewareFn,
    type RawApi,
    type SessionFlavor,
    type Update,
    type User,
} from "./deps.deno.ts";
import { ConversationForm } from "./form.ts";
import {
    clone,
    ident,
    IS_NOT_INTRINSIC,
    type Resolver,
    resolver,
} from "./utils.ts";

/**
 * A user-defined builder function that can be turned into middleware for a
 * conversation.
 */
type ConversationBuilder<C extends Context> = (
    conversation: Conversation<C>,
    ctx: C,
) => unknown | Promise<unknown>;
/**
 * Context flavor for the conversations plugin. Adds the conversation control
 * panel `ctx.conversation` which e.g. allows entering a conversation. It also
 * adds some properties to the session which the conversation plugin needs.
 */
export type ConversationFlavor =
    & { conversation: ConversationControls }
    & (
        | SessionFlavor<ConversationSessionData>
        | LazySessionFlavor<ConversationSessionData>
    );

interface Internals {
    /** Known conversation identifiers, used for collision checking */
    ids: Set<string>;
}

/**
 * Used to store data invisibly on context object inside the conversation
 * control panel
 */
const internal = Symbol("conversations");
/**
 * The is the conversation control panel which is available on
 * `ctx.conversation`. It allows you to enter and exit conversations, and to
 * inspect which conversation is currently active.
 */
class ConversationControls {
    /** List of all conversations to be started */
    readonly [internal]: Internals = { ids: new Set() };

    constructor(
        private readonly session: () => Promise<ConversationSessionData>,
    ) {}

    /**
     * Returns a map of the identifiers of currently active conversations to the
     * number of times this conversation is active in the current chat. For
     * example, you can use `"captcha" in ctx.conversation.active` to check if
     * there are any active conversations in this chat with the identifier
     * `"captcha"`.
     */
    async active() {
        return Object.fromEntries(
            Object.entries((await this.session()).conversation ?? {})
                .map(([id, conversations]) => [id, conversations.length]),
        );
    }

    /**
     * Enters a conversation with the given identifier.
     *
     * Note that this method is async. You must `await` this method.
     *
     * While it is possible to enter a conversation from within another
     * conversation in order to start a parallel conversation, it is usually
     * preferable to simply call the other conversation function directly:
     * https://grammy.dev/plugins/conversations.html#functions-and-recursion
     */
    public enter(id: string, _opts: {
        /**
         * Maximum number of milliseconds to wait this time that the
         * conversation is entered. If an update is received after this time has
         * elapsed, the conversation will be left automatically instead of
         * resuming, and the update will be handled as if the conversation had
         * not been active. Overrides the default value in `createConversation`
         * if it was specified.
         *
         * This is the default value for each `wait` call. Note that you can
         * always adjust this value from within a conversation by assigning a
         * new value to `conversation.millisecondsToWait`.
         */
        millisecondsToWait?: number;
        /**
         * Specify `true` if all running conversations in the same chat should
         * be terminated before entering this conversation. Defaults to `false`.
         */
        overwrite?: boolean;
    } = {}): Promise<void> {
        // Each installed conversation will wrap this function and intercept the
        // call chain for their own identifier, so if we are actually called, an
        // unknown identifier was passed. Hence, we simply throw an error.
        const known = Array.from(this[internal].ids.values())
            .map((id) => `'${id}'`)
            .join(", ");
        throw new Error(
            `The conversation '${id}' has not been registered! Known conversations are: ${known}`,
        );
    }

    /**
     * Kills all conversations with the given identifier (if any) and enters a
     * new conversation for this identifier. Equivalent to passing `overwrite:
     * true` to `enter`.
     *
     * Note that this method is async. You must `await` this method.
     */
    public async reenter(id: string) {
        await this.enter(id, { overwrite: true });
    }

    /**
     * Hard-kills all conversations for a given identifier. Note that the normal
     * way for conversations to exit is for their conversation builder function
     * to complete (return or throw).
     *
     * If no identifier is specified, all running conversations of all
     * identifiers will be killed.
     *
     * Note that if you call `exit` from within a conversation, the conversation
     * will not terminate immediately once it reaches the `exit` call. Instead,
     * it will continue until it reaches the next `wait` or `skip` statement,
     * and then exit. This is another reason why it is usually easier to return
     * or throw in order to leave a conversation.
     */
    public async exit(id?: string) {
        const session = await this.session();
        if (session.conversation === undefined) return;
        if (id === undefined) {
            // Simply clear all conversation data
            delete session.conversation;
        } else {
            // Strip out specified conversations from active ones
            delete session.conversation[id];
            // Do not store empty object
            if (Object.keys(session.conversation).length === 0) {
                delete session.conversation;
            }
        }
    }
}

/** Data which the conversations plugin adds to `ctx.session` */
interface ConversationSessionData {
    /** Internal data used by the conversations plugin. Do not modify. */
    conversation?: Record<string, ActiveConversation[]>;
}
interface ActiveConversation {
    /**
     * Log of operations that were performed so far in the conversation. Used to
     * replay past operations when resuming.
     */
    log: OpLog;
    /**
     * Date of creation in milliseconds since The Epoch. Used to implement
     * `conversation.millisecondsToWait`.
     */
    crt: number;
    /**
     * Time to wait in milliseconds since The Epoch. Used to implement
     * `conversation.millisecondsToWait`.
     */
    ttw?: number;
}
/**
 * Describes a log entry that does not only know its chronological position in
 * the log which indicates in what order the op was created, but also stores the
 * index at which the operation resolved. This makes it possible to accurately
 * track concurrent operations and deterministically replay the order in which
 * they resolved.
 */
interface AsyncOrder {
    /** Index used to determine the op resolve order */
    i: number;
}
/** Log of operations */
interface OpLog {
    /** Strictly ordered log of incoming updates */
    u: WaitOp[];
}
/** A `wait` call that was recorded onto the log */
interface WaitOp {
    /** Incoming update object used to recreate the context */
    u: Update;
    /**
     * All enumerable properties on the context object which should be persisted
     * in the session and restored when replaying. Excludes intrinsic
     * properties.
     */
    x: Record<string, unknown>;
    /**
     * All properties on the context object, enumerable or not, which could not
     * be persisted and will be proxied to the alive context object.
     */
    f?: string[];
    /** Method-keyed log of async-ordered API call results */
    a?: Record<string, ApiOp[]>;
    /** Log of async-ordered external operation results */
    e?: ExtOp[];
}
/** A Bot API call that was recorded onto the log */
interface ApiOp extends AsyncOrder {
    /** API call result, absent if the call did not complete in time */
    r?: ApiResponse<Awaited<ReturnType<RawApi[keyof RawApi]>>>;
}
/** An external operation that was recorded onto the log */
interface ExtOp extends AsyncOrder {
    /** Result of the task, absent if it did not complete in time */
    r?: {
        /** The operation succeeded and `v` was returned */
        // deno-lint-ignore no-explicit-any
        v: any;
    } | {
        /** The operation failed and `e` was thrown */
        e: unknown;
    };
}

/** Ops that can lead to intertuption of function execution */
type ResolveOps = "wait" | "skip" | "done";

/**
 * Creates a runner function which is in turn able to execute conversation
 * builder functions based on an op log.
 */
function conversationRunner<C extends Context>(
    ctx: C & ConversationFlavor,
    builder: ConversationBuilder<C>,
) {
    /**
     * Adds an entry for the current context object to the given log,
     * effectively turning the most recent wait op into a old wait which will be
     * replayed
     */
    function waitOp(): WaitOp {
        // Need to log both update (in `update`) and all enumerable properties
        // on the context object (in `extra`).
        let functions: string[] | undefined;
        const extra = Object.fromEntries(
            Object.entries(ctx)
                // Do not copy over intrinsic properties
                .filter(([k]) => IS_NOT_INTRINSIC(k))
                .map(([k, v]) => [k, v, clone(v)])
                // Remember functions
                .filter(([k, v, c]) => {
                    if (v !== undefined && c === undefined) {
                        (functions ??= []).push(k);
                        return false;
                    }
                    return true;
                })
                .map(([k, , c]) => [k, c]),
        );
        // Do not store old session data, removing a lot of unused data
        delete extra.session.conversation;
        return { u: ctx.update, x: extra, f: functions };
    }

    /**
     * Defines how to run a conversation builder function. Returns `false` if
     * the conversation decided to pass on the control flow, and `true` if it
     * handled the update, i.e. completed normally or via a wait call. Note that
     * this function re-throws errors thrown by the conversation.
     */
    async function run(data: ActiveConversation) {
        // Create the conversation handle
        const rsr = resolver<ResolveOps>(); // used to catch `wait` calls
        const handle = new ConversationHandle<C>(ctx, data, rsr);
        // We are either starting the conversation builder function from
        // scratch, or we are beginning a replay operation. In both cases, the
        // current context object is new to the conversation builder function,
        // be it the inital context object or the result of a `wait` call.
        // Hence, we should log an op with the current context object.
        handle._logWait(waitOp()); // appends to end of log
        // Now, we invoke the conversation builder function. We start by
        // replaying the initial context object manually.
        const initialContext = handle._replayWait(); // retrieves from start of log
        // Call the target builder function supplied by the user, but don't
        // blindly await it because when `wait` is called somewhere inside,
        // execution is aborted. The `Promise.race` intercepts this again and
        // allows us to resume normal middleware handling.
        try {
            await Promise.race([rsr.promise, builder(handle, initialContext)]);
        } finally {
            handle._deactivate();
        }
        return rsr.value ?? "done";
    }

    return run;
}

/**
 * Main installer of the conversations plugin. Call this function and pass the
 * result to `bot.use`:
 *
 * ```ts
 * bot.use(conversations());
 * ```
 *
 * This registers the control panel for conversations which is available through
 * `ctx.conversation`. After installing this plugin, you are already able to
 * exit conversations, even before registering them.
 *
 * Moreover, this function is the prerequisite for being able to register the
 * actual conversations which can in turn be entered.
 *
 * ```ts
 * function settings(conversation: MyConversation, ctx: MyContext) {
 *     // define your conversation here
 * }
 * bot.use(createConversation(settings));
 * bot.command("settings", async (ctx) => {
 *     await ctx.conversation.enter("settings");
 * });
 * ```
 *
 * Check out the [documentation](https://grammy.dev/plugins/conversations.html)
 * to learn more about how to create conversations.
 */
export function conversations<C extends Context>(): MiddlewareFn<
    C & ConversationFlavor
> {
    return async (ctx, next) => {
        if (!("session" in ctx)) {
            throw new Error("Cannot use conversations without session!");
        }
        ctx.conversation ??= new ConversationControls(() =>
            // Access session lazily
            Promise.resolve(ctx.session)
        );
        await next();
    };
}

/**
 * Configuration options that can be passed when using `createConversation` to
 * turn a conversation builder function into middleware.
 */
export interface ConversationConfig {
    /**
     * Identifier of the conversation which can be used to enter it. Defaults to
     * the name of the function.
     */
    id?: string;
    /**
     * Maximum number of milliseconds to wait. If an update is received after
     * this time has elapsed, the conversation will be left automatically
     * instead of resuming, and the update will be handled as if the
     * conversation had not been active.
     *
     * This is the default value that each conversation with this identifier
     * starts with. Note that you can override this value for a specific run of
     * the conversation when calling `ctx.conversation.enter`. In addition, you
     * can adjust this value from within a conversation between wait calls by
     * assigning a new value to `conversation.millisecondsToWait`.
     */
    millisecondsToWait?: number;
}

/**
 * Takes a conversation builder function, and turns it into grammY middleware
 * which can be installed on your bot. Check out the
 * [documentation](https://grammy.dev/plugins/conversations.html) to learn more
 * about how conversation builder functions can be created.
 *
 * @param builder Conversation builder function
 * @param config Identifier of the conversation or configuration object
 * @returns Middleware to be installed on the bot
 */
export function createConversation<C extends Context>(
    builder: ConversationBuilder<C>,
    config: string | ConversationConfig = {},
): MiddlewareFn<C & ConversationFlavor> {
    const { id = builder.name, millisecondsToWait }: ConversationConfig =
        typeof config === "string" ? { id: config } : config;
    if (!id) throw new Error("Cannot register a function without name!");
    return async (ctx, next) => {
        if (ctx.conversation === undefined) {
            throw new Error(
                "Cannot register a conversation without first installing the conversations plugin!",
            );
        }

        // Add ourselves to the conversation index
        const index = ctx.conversation[internal].ids;
        if (index.has(id)) {
            throw new Error(`Duplicate conversation identifier '${id}'!`);
        }
        index.add(id);

        // Define how to run a conversation builder function
        const runOnData = conversationRunner(ctx, builder);

        /**
         * Runs our conversation builder function for all given logs in
         * ascending order until the first decides to handle the update.
         */
        async function runUntilComplete(conversations: ActiveConversation[]) {
            let op: ResolveOps = "skip";
            for (let i = 0; op === "skip" && i < conversations.length; i++) {
                const current = conversations[i];
                if (
                    current.crt !== undefined && current.ttw !== undefined &&
                    current.crt + current.ttw < Date.now() // check expiry
                ) {
                    conversations.splice(i--, 1);
                    continue;
                }
                try {
                    op = await runOnData(current);
                } catch (e) {
                    conversations.splice(i, 1);
                    throw e;
                }
                if (op === "done") conversations.splice(i, 1);
            }
            return op;
        }

        // Register ourselves in the enter function
        const oldEnter = ctx.conversation.enter.bind(ctx.conversation);
        ctx.conversation.enter = async (enterId, opts) => {
            if (enterId !== id) {
                await oldEnter(enterId, opts);
                return;
            }
            const session = await ctx.session;
            session.conversation ??= {};
            const entry: ActiveConversation = {
                log: { u: [] },
                crt: Date.now(),
            };
            const timeout = opts?.millisecondsToWait ?? millisecondsToWait;
            if (timeout !== undefined) entry.ttw = timeout;
            const append = [entry];
            if (opts?.overwrite) session.conversation[id] = append;
            else (session.conversation[id] ??= []).push(...append);
            const pos = session.conversation[id].length - 1;
            try {
                await runUntilComplete(append);
            } finally {
                if (append.length === 0) {
                    session.conversation[id].splice(pos, 1);
                }
                if (session.conversation[id].length === 0) {
                    delete session.conversation[id];
                }
            }
        };

        const session = await ctx.session;
        try {
            // Run all existing conversations with our identifier
            let op: ResolveOps = "skip";
            if (session.conversation?.[id] !== undefined) {
                try {
                    op = await runUntilComplete(session.conversation[id]);
                } finally {
                    // Clean up if no logs remain
                    if (session.conversation[id].length === 0) {
                        delete session.conversation[id];
                    }
                }
            }

            // If all ran conversations (if any) called skip as their last op,
            // we run the downstream middleware
            if (op === "skip") await next();
        } finally {
            // Clean up if no conversations remain
            if (
                session.conversation !== undefined &&
                Object.keys(session.conversation).length === 0
            ) {
                delete session.conversation;
            }
        }
    };
}

/**
 * Index of a replay operation. Used while replaying a function to where it left
 * off after the last wait call was reached.
 */
interface ReplayIndex {
    /**
     * Index of the current wait operation.
     *
     * If this value equals the length of the wait op log, it means that the
     * next wait operation is undefined so far. In other words, the conversation
     * builder function needs to be executed normally, whithout replaying.
     * Hence, this value can be used to check if the replay operation is still
     * active.
     */
    wait: number;
    /**
     * For every API method in the API call log, stores the index of the next
     * API call result.
     */
    api?: Map<string, number>;
    /**
     * Index of the next external operation that will be called.
     */
    ext?: number;
    /**
     * Index of the next operation that should resolve. Will be incremented
     * every time an API call or an external operation completes. This allows us
     * to accurately restore the order in which concurrent operations complete.
     */
    resolve?: number;
    /**
     * Index of all currently pending tasks. The promises are assigned to the
     * array in an arbitrary order, and will be resolved in ascending order.
     */
    tasks?: Array<Resolver<unknown>>;
}

/**
 * > This should be the first parameter in your conversation builder function.
 *
 * This object gives you access to your conversation. You can think of it as a
 * handle which lets you perform basic operations in your conversation, such as
 * waiting for new messages.
 *
 * Typically, a conversation builder function has this signature:
 *
 * ```ts
 * async function greet(conversation: Conversation<MyContext>, ctx: MyContext) {
 *   // define your conversation here
 * }
 * ```
 *
 * It may be helpful to define a type alias.
 *
 * ```ts
 * type MyConversation = Conversation<MyContext>
 *
 * async function greet(conversation: MyConversation, ctx: MyContext) {
 *   // define your conversation here
 * }
 * ```
 *
 * Check out the [documentation](https://grammy.dev/plugins/conversations.html)
 * to learn more about how to create conversations.
 */
export type Conversation<C extends Context> = ConversationHandle<C>;
/**
 * Internally used class which acts as a conversation handle.
 */
export class ConversationHandle<C extends Context> {
    private replayIndex: ReplayIndex = { wait: 0 };
    private currentCtx?: C;
    private active = true;

    constructor(
        private readonly ctx: C,
        private readonly data: ActiveConversation,
        private readonly rsr: Resolver<ResolveOps>,
    ) {
        // We intercept Bot API calls, returning logged responses while
        // replaying, and logging the responses of performed calls otherwise.
        ctx.api.config.use(async (prev, method, payload, signal) => {
            if (!this.active) return prev(method, payload, signal);
            // deno-lint-ignore no-explicit-any
            if (this._isReplaying) return this._replayApi(method) as any;
            const slot = this._logApi(method);
            const result = await prev(method, payload, signal);
            slot.r = result;
            this._finalize(slot);
            return result;
        });
    }

    /**
     * Internal method, deactivates the conversation handle. Do not use unless
     * you know exactly what you are doing.
     */
    _deactivate() {
        this.active = false;
    }

    /**
     * Internal flag, `true` if the conversation is currently replaying in order
     * to jump back to an old state, and `false` otherwise. Do not use unless
     * you know exactly what you are doing.
     */
    get _isReplaying() {
        return this.replayIndex.wait < this.data.log.u.length;
    }
    /**
     * Internal method, replays a wait operation and advances the replay cursor.
     * Do not use unless you know exactly what you are doing.
     */
    _replayWait(): C {
        if (!this._isReplaying) {
            throw new Error(
                "Replay stack exhausted, you may not call this method!",
            );
        }
<<<<<<< HEAD
        if (this.replayIndex.wait > 0) {
            // Previous session won't be saved anymore so we freeze it
            deepFreeze(this.data.log.u[this.replayIndex.wait - 1].x.session);
        }
        const { u, x, f = [] } = this.data.log.u[this.replayIndex.wait];
=======
        const { u, x, f = [] } = this.opLog.u[this.replayIndex.wait];
>>>>>>> 8402156a
        this.replayIndex = { wait: 1 + this.replayIndex.wait };
        // Return original context if we're about to resume execution
        if (!this._isReplaying) return this.currentCtx = this.ctx;
        // Create fake context, and restore all enumerable properties
        const ctx = Object.assign(
            new Context(u, this.ctx.api, this.ctx.me),
            x,
        ) as C;
        // Copy over functions which we could not store
        // deno-lint-ignore no-explicit-any
        f.forEach((p) => (ctx as any)[p] = (this.ctx as any)[p].bind(this.ctx));
        this.currentCtx = ctx;
        return ctx;
    }

    /**
     * Internal method, replays an API call operation and advances the replay
     * cursor. Do not use unless you know exactly what you are doing.
     */
    _replayApi(method: string): Promise<NonNullable<ApiOp["r"]>> {
        let index = this.replayIndex.api?.get(method);
        if (index === undefined) {
            index = 0;
            this.replayIndex.api ??= new Map();
            this.replayIndex.api.set(method, index);
        }
        const result =
            this.data.log.u[this.replayIndex.wait - 1].a?.[method][index];
        this.replayIndex.api?.set(method, 1 + index);
        if (result === undefined) {
            return new Promise<never>(() => {});
        }
        return this._resolveAt(result.i, result.r);
    }

    /**
     * Internal method, replays an external operation and advances the replay
     * cursor. Do not use unless you know exactly what you are doing.
     */
    _replayExt(): Promise<NonNullable<ExtOp["r"]>> {
        let index = this.replayIndex.ext;
        if (index === undefined) this.replayIndex.ext = index = 0;
        const result = this.data.log.u[this.replayIndex.wait - 1].e?.[index];
        this.replayIndex.ext = 1 + index;
        if (result === undefined) return new Promise<never>(() => {});
        return this._resolveAt(result.i, result.r);
    }
    /**
     * Internal method, logs a wait call. Do not use unless you know exactly
     * what you are doing.
     */
    _logWait(op: WaitOp) {
        this.data.log.u.push(op);
    }
    /**
     * Internal method, unlogs the most recent call. Do not use unless you know
     * exactly what you are doing.
     */
    _unlogWait() {
        const op = this.data.log.u.pop();
        if (op === undefined) throw new Error("Empty log, cannot unlog!");
        return op;
    }
    /**
     * Internal method, logs an API call and returns the assigned slot. Do not
     * use unless you know exactly what you are doing.
     */
    _logApi(method: string): ApiOp {
        const index = this.replayIndex.wait;
        const slot = { i: -1 };
        ((this.data.log.u[index - 1].a ??= {})[method] ??= []).push(slot);
        return slot;
    }
    /**
     * Internal method, logs an external operation and returns the assigned
     * slot. Do not use unless you know exactly what you are doing.
     */
    _logExt(): ExtOp {
        const index = this.replayIndex.wait;
        const slot = { i: -1 };
        (this.data.log.u[index - 1].e ??= []).push(slot);
        return slot;
    }
    /**
     * Internal method, finalizes a previously generated slot. Do not use unless
     * you know exactly what you are doing.
     */
    _finalize(slot: AsyncOrder) {
        slot.i = this.replayIndex.resolve ??= 0;
        this.replayIndex.resolve++;
    }
    /**
     * Internal method, creates a promise from a given value that will resolve
     * at the given index in order to accurately restore the order in which
     * different operations complete. Do not use unless you know exactly what
     * you are doing.
     */
    _resolveAt<T>(index: number, value?: T): Promise<T> {
        const r = resolver(value);
        (this.replayIndex.tasks ??= [])[index] = r;
        const resolveNext = () => {
            if (this.replayIndex.tasks === undefined) return;
            this.replayIndex.resolve ??= 0;
            if (
                this.replayIndex.tasks[this.replayIndex.resolve] !== undefined
            ) {
                this.replayIndex.tasks[this.replayIndex.resolve].resolve();
                this.replayIndex.resolve++;
                setTimeout(resolveNext, 0);
            }
        };
        setTimeout(resolveNext, 0);
        return r.promise;
    }

    /**
     * Maximum number of milliseconds to wait. If an update is received after
     * this time has elapsed, the conversation will be left automatically
     * instead of resuming, and the update will be handled as if the
     * conversation had not been entered.
     *
     * Defaults to the value that was passed when calling
     * `ctx.conversation.enter`. If no value was passed when calling
     * `ctx.conversation.enter`, defaults to the value that was specified when
     * calling `createConversation`. If no value was specified when calling
     * `createConversation` either, this conversation waits forever.
     */
    get millisecondsToWait() {
        return this.data.ttw;
    }
    set millisecondsToWait(ms: number | undefined) {
        this.data.ttw = ms;
    }

    /**
     * Waits for a new update (e.g. a message, callback query, etc) from the
     * user. Once received, this method returns the new context object for the
     * incoming update.
     */
    async wait(): Promise<C> {
        // If this is an old wait, simply return the old context object
        if (this._isReplaying) return this._replayWait();
        // Notify the resolver so that we can catch the function interception
        // and resume middleware execution normally outside of the conversation
        this.rsr.resolve("wait");
        // Intercept function execution
        await new Promise<never>(() => {}); // BOOM
        // deno-lint-ignore no-explicit-any
        return 0 as any; // dead code
    }

    /**
     * Waits for a new update (e.g. a message, callback query, etc)  that
     * fulfils a certain condition. This condition is specified via the given
     * predicate function. As soon as an update arrives for which the predicate
     * function returns `true`, this method will return it.
     *
     * @param predicate Condition to fulfil
     * @param otherwise Optional handler for discarded updates
     */
    async waitUntil<D extends C>(
        predicate: (ctx: C) => ctx is D,
        otherwise?: (ctx: C) => unknown | Promise<unknown>,
    ): Promise<D>;
    async waitUntil(
        predicate: (ctx: C) => boolean | Promise<boolean>,
        otherwise?: (ctx: C) => unknown | Promise<unknown>,
    ): Promise<C>;
    async waitUntil(
        predicate: (ctx: C) => boolean | Promise<boolean>,
        otherwise?: (ctx: C) => unknown | Promise<unknown>,
    ): Promise<C> {
        const ctx = await this.wait();
        if (!await predicate(ctx)) {
            await otherwise?.(ctx);
            await this.skip();
        }
        return ctx;
    }

    /**
     * Waits for a new update (e.g. a message, callback query, etc) that does
     * not fulfil a certain condition. This condition is specified via the given
     * predicate function. As soon as an update arrives for which the predicate
     * function returns `false`, this method will return it.
     *
     * @param predicate Condition not to fulfil
     * @param otherwise Optional handler for discarded updates
     */
    async waitUnless(
        predicate: (ctx: C) => boolean | Promise<boolean>,
        otherwise?: (ctx: C) => unknown | Promise<unknown>,
    ): Promise<C> {
        return await this.waitUntil(
            async (ctx) => !await predicate(ctx),
            otherwise,
        );
    }

    /**
     * Waits for a new update (e.g. a message, callback query, etc) that matches
     * the given filter query. As soon as an update arrives that matches the
     * filter query, the corresponding context object is returned.
     *
     * @param query The filter query to check
     * @param otherwise Optional handler for discarded updates
     */
    async waitFor<Q extends FilterQuery>(
        query: Q | Q[],
        otherwise?: (ctx: C) => unknown | Promise<unknown>,
    ): Promise<Filter<C, Q>> {
        return await this.waitUntil(Context.has.filterQuery(query), otherwise);
    }

    /**
     * Waits for a new update (e.g. a message, callback query, etc) from the
     * given user. As soon as an update arrives from this user, the
     * corresponding context object is returned.
     *
     * @param user The user to wait for
     * @param otherwise Optional handler for discarded updates
     */
    async waitFrom(
        user: number | User,
        otherwise?: (ctx: C) => unknown | Promise<unknown>,
    ): Promise<C & { from: User }> {
        const id = typeof user === "number" ? user : user.id;
        const predicate = (ctx: C): ctx is C & { from: User } =>
            ctx.from?.id === id;
        return await this.waitUntil(predicate, otherwise);
    }

    // TODO: implement command matching
    // TODO: implement hears matching
    // TODO: implement callback, game, and inline query matching

    /**
     * Utilities for building forms. Contains methods that let you wait for
     * messages and automatically perform input validation.
     */
    form = new ConversationForm(this);

    /**
     * Skips handling the update that was received in the last `wait` call. Once
     * called, the conversation resets to the last `wait` call, as if the update
     * had never been received. The control flow is passed on immediately, so
     * that middleware downstream of the conversation can continue handling the
     * update.
     *
     * Effectively, calling `await conversation.skip()` behaves as if this
     * conversation had not received the update at all.
     *
     * While the conversation rewinds its logs internally, it does not unsend
     * messages that you send between the calls to `wait` and `skip`.
     */
    async skip() {
        // We decided not to handle this update, so we purge the last wait
        // operation again. It also contains the log of all operations performed
        // since that wait. Hence, we effectively completely rewind the
        // conversation until before the update was received.
        this._unlogWait();
        // Notify the resolver so that we can catch the function interception
        // and resume middleware execution normally outside of the conversation
        this.rsr.resolve("skip");
        // Intercept function execution
        return await new Promise<never>(() => {}); // BOOM
    }

    /**
     * Safely performs an operation with side-effects. You must use this to wrap
     * all communication with external systems that does not go through grammY,
     * such as database communication or calls to external APIs.
     *
     * This function will then make sure the operation is only performed once,
     * and not every time a message is handled by the conversation.
     *
     * It will need to be able to store the result value of this operation in
     * the session. Hence, it must store and load the result of the operation
     * according to your storage adapter. It is therefore best to only return
     * primitive values or POJOs. If you need to transform your data before it
     * can be stored, you can specify the `beforeStore` function. If you need to
     * transform your data after it was loaded, you can specify the `afterLoad`
     * function.
     *
     * @param op An external operation to perform
     * @returns The result of the operation
     */
    // deno-lint-ignore no-explicit-any
    async external<F extends (...args: any[]) => any, I = any>(
        op: F | {
            /** An operation to perform */
            task: F;
            /** Parameters to supply to the operation */
            args?: Parameters<F>;
            /** Prepare the result for storing */
            beforeStore?: (value: Awaited<ReturnType<F>>) => I | Promise<I>;
            /** Recover a result after storing */
            afterLoad?: (value: I) => ReturnType<F> | Promise<ReturnType<F>>;
            /** Prepare the result for storing */
            beforeStoreError?: (value: unknown) => unknown | Promise<unknown>;
            /** Recover a result after storing */
            afterLoadError?: (value: unknown) => unknown;
        },
    ): Promise<Awaited<ReturnType<F>>> {
        if (typeof op === "function") op = { task: op };
        const {
            task,
            args = [],
            beforeStore = ident,
            afterLoad = ident,
            beforeStoreError = ident,
            afterLoadError = ident,
        } = op;
        // Return the old result if we are replaying
        if (this._isReplaying) {
            const result = await this._replayExt();
            if ("v" in result) return await afterLoad(result.v);
            else throw await afterLoadError(result.e);
        }
        // Otherwise, execute the task and log its result
        const slot = this._logExt();
        try {
            const result = await task(...args);
            const value = await beforeStore(result);
            slot.r = { v: value };
            return result;
        } catch (error) {
            const value = await beforeStoreError(error);
            slot.r = { e: value };
            throw error;
        } finally {
            this._finalize(slot);
        }
    }

    /**
     * Safe alias for `ctx.session`. Use this instead of `ctx.session` when
     * inside a conversation.
     *
     * As you call `conversation.wait` several times throughout the
     * conversation, your session data may evolve. The conversations plugin
     * makes sure to track these changes so that your conversation can work
     * correctly each time it is run. This means that there are several
     * snapshots of the session throughout time which all co-exist. It can be
     * cumbersome to always make sure to use the correct session so that the
     * code does not alter history (this would lead to data loss). You should
     * use this helper type to make sure you are accessing the correct session
     * object at all times.
     */
    // deno-lint-ignore no-explicit-any
    get session(): C extends { session: any } ? C["session"] : never {
        if (this.currentCtx === undefined) throw new Error("No context!");
        const ctx: C & {
            // deno-lint-ignore no-explicit-any
            session?: C extends { session: any } ? C["session"] : never;
        } = this.currentCtx;
        if (ctx.session === undefined) {
            throw new Error("Session is missing!");
        }
        return ctx.session;
    }
    set session(
        // deno-lint-ignore no-explicit-any
        value: C extends { session: any } ? C["session"] | undefined : never,
    ) {
        if (this.currentCtx === undefined) throw new Error("No context!");
        const ctx: C & {
            // deno-lint-ignore no-explicit-any
            session?: C extends { session: any } ? C["session"] : never;
        } = this.currentCtx;
        ctx.session = value;
    }
    /**
     * > This method is rarely useful because it freezes your bot and that's
     * > most likely not actually what you want to do. Consider using one of the
     * > variants of `wait` instead.
     *
     * Freezes your bot for the specified number of milliseconds. The current
     * middleware execution will simply stop for a while. Note that if you're
     * processing updates concurrently (with grammY runner) then unrelated
     * updates will still be handled in the meantime. Note further that sleeping
     * during webhooks is dangerous because [it can lead to duplicate
     * updates](https://grammy.dev/guide/deployment-types.html#ending-webhook-requests-in-time).
     *
     * You should use this instead of your own sleeping function so that you
     * don't block the conversation while it is restoring a previous position.
     *
     * @param milliseconds The number of milliseconds to sleep
     */
    async sleep(milliseconds: number): Promise<void> {
        if (this._isReplaying) return;
        await new Promise((r) => setTimeout(r, milliseconds));
    }
    /**
     * Safely generates a random number from `Math.random()`. You should use
     * this instead of `Math.random()` in your conversation because
     * non-deterministic behavior is not allowed.
     *
     * @returns A random number
     */
    random() {
        return this.external({ task: () => Math.random() });
    }
    /**
     * Safely perform `console.log` calls, but only when they should really be
     * logged (so not during replay operations).
     *
     * @param args Arguments to pass to `console.log`
     */
    log(...args: Parameters<typeof console.log>) {
        if (!this._isReplaying) console.log(...args);
    }
}<|MERGE_RESOLUTION|>--- conflicted
+++ resolved
@@ -617,15 +617,7 @@
                 "Replay stack exhausted, you may not call this method!",
             );
         }
-<<<<<<< HEAD
-        if (this.replayIndex.wait > 0) {
-            // Previous session won't be saved anymore so we freeze it
-            deepFreeze(this.data.log.u[this.replayIndex.wait - 1].x.session);
-        }
         const { u, x, f = [] } = this.data.log.u[this.replayIndex.wait];
-=======
-        const { u, x, f = [] } = this.opLog.u[this.replayIndex.wait];
->>>>>>> 8402156a
         this.replayIndex = { wait: 1 + this.replayIndex.wait };
         // Return original context if we're about to resume execution
         if (!this._isReplaying) return this.currentCtx = this.ctx;

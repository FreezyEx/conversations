--- conflicted
+++ resolved
@@ -788,17 +788,12 @@
     });
     describe("provides conversation.log and conversation.error", () => {
         it("which should print logs", async () => {
-<<<<<<< HEAD
             const log = spy(console, "log");
             const error = spy(console, "error");
             await testConversation((conversation) => {
                 conversation.log("debug");
                 conversation.error("err");
             });
-=======
-            const log = stub(console, "log");
-            await testConversation((conversation) => conversation.log("debug"));
->>>>>>> d7a9dc3c
             assertEquals(log.calls.length, 1);
             assertEquals(log.calls[0].args, ["debug"]);
             log.restore();
@@ -807,7 +802,6 @@
             error.restore();
         });
         it("which should not print logs during replaying", async () => {
-<<<<<<< HEAD
             const log = spy(console, "log");
             const error = spy(console, "error");
             await testConversation(async (conversation) => {
@@ -826,9 +820,6 @@
     describe("provides conversation.now", () => {
         it("which should return stable time values", async () => {
             let now = -1;
-=======
-            const log = stub(console, "log");
->>>>>>> d7a9dc3c
             await testConversation(
                 async (conversation) => {
                     const time = await conversation.now();

// deno-lint-ignore-file no-explicit-any
import {
    assert,
    assertEquals,
    assertFalse,
    assertInstanceOf,
    assertRejects,
    assertStringIncludes,
    assertThrows,
} from "https://deno.land/std@0.166.0/testing/asserts.ts";
import { describe, it } from "https://deno.land/std@0.166.0/testing/bdd.ts";
import { spy, stub } from "https://deno.land/std@0.166.0/testing/mock.ts";
import {
    type Conversation,
    type ConversationFlavor,
    ConversationHandle,
    conversations,
    createConversation,
} from "../src/conversation.ts";
import {
    Api,
    ApiError,
    Bot,
    BotError,
    Context,
    GrammyError,
    HttpError,
    lazySession,
    type NextFunction,
    session,
    type SessionFlavor,
    type Update,
} from "../src/deps.deno.ts";
import { resolver } from "../src/utils.ts";
import {
    chat,
    date,
    message_id,
    slashStart,
    testConversation,
} from "./utils.test.ts";

type MyContext = Context & ConversationFlavor;
type MyConversation = Conversation<MyContext>;
const botInfo = {
    id: 17,
    first_name: "Botty",
    is_bot: true as const,
    username: "bottybot",
    can_join_groups: true as const,
    can_read_all_group_messages: true as const,
    supports_inline_queries: true as const,
};

describe("conversations", () => {
    it("should check for sessions", async () => {
        const bot = new Bot<MyContext>("dummy", { botInfo });
        bot.use(conversations());
        await assertRejects(
            () => bot.handleUpdate(slashStart),
            BotError,
            "Cannot use conversations without session",
        );
    });
});

describe("createConversation", () => {
    it("should check for conversations", async () => {
        const bot = new Bot<MyContext>("dummy", { botInfo });
        bot.use(createConversation(() => {}, "name"));
        await assertRejects(
            () => bot.handleUpdate(slashStart),
            BotError,
            "Cannot register a conversation without first installing the conversations plugin",
        );
    });
    it("should require a name", () => {
        assertThrows(() => createConversation(() => {}));
    });
    it("should check for duplicate conversation identifiers", async () => {
        const bot = new Bot<MyContext>("dummy", { botInfo });
        bot.use(
            session({ initial: () => ({}) }),
            conversations(),
            createConversation(() => {}, "one"),
            createConversation(() => {}, "two"),
            createConversation(() => {}, "one"),
        );
        await assertRejects(
            () => bot.handleUpdate(slashStart),
            BotError,
            "Duplicate conversation identifier 'one'",
        );
    });
<<<<<<< HEAD
    it("should take and respect timeouts", async () => {
        const bot = new Bot<MyContext>("dummy", { botInfo });
        bot.use(
            session({ initial: () => ({}) }),
            conversations(),
            createConversation(async (c) => {
                await c.wait();
                throw "never";
            }, { id: "foo", maxMillisecondsToWait: -1 }),
            createConversation(async (c) => {
                await c.wait();
                throw "always";
            }, { id: "bar", maxMillisecondsToWait: 100 }),
        );
        bot.hears("foo", (ctx) => ctx.conversation.enter("foo"));
        bot.hears("bar", (ctx) => ctx.conversation.enter("bar"));
        await bot.handleUpdate({
            update_id: 0,
            message: { message_id, chat, date, text: "foo" },
        });
        await bot.handleUpdate({
            update_id: 0,
            message: { message_id, chat, date, text: "bar" },
        });
        await assertRejects(
            () =>
                bot.handleUpdate({
                    update_id: 0,
                    message: { message_id, chat, date, text: "update" },
                }),
            BotError,
            "always",
        );
=======
    it("should work with multi sessions", async () => {
        const bot = new Bot<MyContext>("dummy", { botInfo });
        let works = false;
        bot.use(
            session({
                type: "multi",
                conversation: {},
            }),
            conversations(),
            createConversation(() => {
                works = true;
            }, "conv"),
        );
        bot.command("start", (ctx) => ctx.conversation.enter("conv"));
        await bot.handleUpdate(slashStart);
        assert(works);
>>>>>>> 09a4fe9c
    });
});

describe("ctx.conversation", () => {
    describe("enter", () => {
        it("throws if an unknown conversation should be entered", async () => {
            const bot = new Bot<MyContext>("dummy", { botInfo });

            const func = spy(() => {});
            bot.use(
                session({ initial: () => ({}) }),
                conversations(),
                createConversation(func, "foo"),
                createConversation(func, "bar"),
                createConversation(func, "baz"),
            );
            bot.catch(func);

            bot.command("start", (ctx) => ctx.conversation.reenter("unknown"));
            await assertRejects(
                () => bot.handleUpdate(slashStart),
                BotError,
                "The conversation 'unknown' has not been registered! Known conversations are: 'foo', 'bar', 'baz'",
            );
        });
        it("can enter a function via identifier", async () => {
            const bot = new Bot<MyContext>("dummy", { botInfo });

            const func = spy(
                (_conversation: MyConversation, ctx: MyContext) => {
                    assertEquals(ctx.update, slashStart);
                },
            );

            bot.use(
                session({ initial: () => ({}) }),
                conversations(),
                createConversation(func, "func"),
            );

            bot.command("start", (ctx) => ctx.conversation.enter("func"));
            await bot.handleUpdate(slashStart);

            assertEquals(1, func.calls.length);
        });
        it("can enter a function with timeout", async () => {
            const bot = new Bot<MyContext>("dummy", { botInfo });

            function foo(conversation: MyConversation) {
                assertEquals((conversation as any).timeout, 100);
            }
            function bar(conversation: MyConversation) {
                assertEquals((conversation as any).timeout, 500);
            }
            bot.use(
                session({ initial: () => ({}) }),
                conversations(),
                createConversation(foo, { maxMillisecondsToWait: 500 }),
                createConversation(bar, { maxMillisecondsToWait: 500 }),
            );

            bot.hears("bar", (ctx) => ctx.conversation.enter("bar"));
            await bot.handleUpdate({
                update_id: 0,
                message: { message_id, chat, date, text: "foo" },
            });
            await bot.handleUpdate({
                update_id: 0,
                message: { message_id, chat, date, text: "bar" },
            });
        });
        it("can can overwrite the entered conversations", async () => {
            const bot = new Bot<MyContext>("dummy", { botInfo });

            const func = spy(
                async (
                    conversation: MyConversation,
                    ctx: MyContext,
                ) => {
                    assertEquals(ctx.update, slashStart);
                    await conversation.waitUntil(() => false);
                },
            );

            bot.use(
                session({ initial: () => ({}) }),
                conversations(),
                createConversation(func, "never"),
                createConversation(func, "func"),
            );

            let c: "0" | "1" | "2" = "0";
            bot.route(() => c, {
                "0": async (ctx) => {
                    assertEquals(await ctx.conversation.active(), {});
                    await ctx.conversation.enter("func");
                    assertEquals(await ctx.conversation.active(), { func: 1 });
                    c = "1";
                },
                "1": async (ctx) => {
                    assertEquals(await ctx.conversation.active(), { func: 1 });
                    await ctx.conversation.enter("func");
                    c = "2";
                },
                "2": async (ctx) => {
                    assertEquals(await ctx.conversation.active(), { func: 2 });
                    await ctx.conversation.enter("func", { overwrite: true });
                    assertEquals(await ctx.conversation.active(), { func: 1 });
                },
            });

            await bot.handleUpdate(slashStart);
            await bot.handleUpdate(slashStart);
            await bot.handleUpdate(slashStart);
            assertEquals(1 + 2 + 3, func.calls.length);
        });
        it("can can exit conversations", async () => {
            const bot = new Bot<MyContext>("dummy", { botInfo });

            const func = spy((conversation: MyConversation) =>
                conversation.waitUntil(() => false)
            );

            bot.use(
                session({ initial: () => ({}) }),
                conversations(),
            );
            bot.hears("leave", (ctx) => ctx.conversation.exit("func"));
            bot.hears("leave all", (ctx) => ctx.conversation.exit());
            bot.use(createConversation(func, "func"));
            bot.hears("reenter", (ctx) => ctx.conversation.reenter("func"));
            bot.command("start", async (ctx) => {
                assertEquals(await ctx.conversation.active(), {});
                await ctx.conversation.enter("func");
            });
            bot.command("check", async (ctx) => {
                assertEquals(await ctx.conversation.active(), { func: 1 });
            });

            await bot.handleUpdate(slashStart);
            await bot.handleUpdate({
                update_id: 20,
                message: { message_id, chat, date, text: "leave" },
            });
            await bot.handleUpdate(slashStart);
            await bot.handleUpdate({
                update_id: 21,
                message: { message_id, chat, date, text: "leave all" },
            });
            await bot.handleUpdate(slashStart);
            await bot.handleUpdate({
                update_id: 22,
                message: { message_id, chat, date, text: "reenter" },
            });
            await bot.handleUpdate({
                update_id: 23,
                message: {
                    message_id,
                    chat,
                    date,
                    text: "/check",
                    entities: [{
                        type: "bot_command",
                        offset: 0,
                        length: "/check".length,
                    }],
                },
            });
        });
        it("can can exit conversations even if the session is missing", async () => {
            const bot = new Bot<MyContext>("dummy", { botInfo });

            bot.use(
                session({ initial: () => ({}) }),
                conversations(),
            );
            bot.command("start", async (ctx) => {
                await ctx.conversation.exit();
                assertEquals(await ctx.conversation.active(), {});
            });
            await bot.handleUpdate(slashStart);
        });
    });
});

describe("The conversation engine", () => {
    it("should run pass-through conversations", async () => {
        const bot = new Bot<MyContext>("dummy", { botInfo });
        const func = spy(() => 42);
        bot.use(
            session({ initial: () => ({}) }),
            conversations(),
            createConversation(func),
            createConversation(function never() {}),
        );
        bot.command("start", (ctx) => ctx.conversation.enter("spy"));
        await bot.handleUpdate(slashStart);
    });
    it("should throw from pass-through conversations", async () => {
        await assertRejects(
            () => testConversation(() => Promise.reject("42"), slashStart),
            BotError,
            "42",
        );
    });
    it("should replay API calls", async () => {
        const msg = { message_id: 0, chat, date, text: "Hi there!" };
        await testConversation(
            async (conversation, ctx) => {
                ctx = await conversation.wait();
                assertEquals(ctx.update, slashStart);
                let message = await ctx.reply(msg.text);
                assertEquals(message, msg);
                ctx = await conversation.wait();
                assertEquals(ctx.update, slashStart);
                message = await ctx.reply(msg.text);
                assertEquals(message, msg);
                message = await ctx.reply(msg.text);
                assertEquals(message, msg);
                ctx = await conversation.wait();
                assertEquals(ctx.update, slashStart);
                message = await ctx.reply(msg.text);
                assertEquals(message, msg);
            },
            [slashStart, slashStart, slashStart],
            [
                { method: "sendMessage", result: msg },
                { method: "sendMessage", result: msg },
                { method: "sendMessage", result: msg },
                { method: "sendMessage", result: msg },
            ],
        );
    });
    it("should replay errors in API calls", async () => {
        const msg = { message_id: 0, chat, date, text: "Hi there!" };
        const err: ApiError = {
            ok: false,
            description: "nope",
            error_code: 42,
        };
        await testConversation(
            async (conversation, ctx) => {
                ctx = await conversation.wait();
                assertEquals(ctx.update, slashStart);
                try {
                    await ctx.reply(msg.text);
                    throw "never";
                } catch (err) {
                    assertInstanceOf(err, GrammyError);
                    assertStringIncludes(err.message, "42: nope");
                }
                ctx = await conversation.wait();
                assertEquals(ctx.update, slashStart);
                const message = await ctx.reply(msg.text);
                assertEquals(message, msg);
            },
            [slashStart, slashStart, slashStart],
            [
                { method: "sendMessage", result: msg },
                { method: "sendMessage", result: err },
            ],
        );
    });
    it("should be able to wait with timeouts", async () => {
        const bot = new Bot<MyContext>("dummy", { botInfo });
        const api = spy((
            _prev,
            _method: string,
            _payload: Record<string, unknown>,
        ) => Promise.resolve({ ok: true as const, result: true as any }));
        bot.api.config.use(api);
        async function conv(conversation: MyConversation, ctx: MyContext) {
            await ctx.reply("inside");
            await conversation.wait({ maxMilliseconds: 100 });
            await ctx.reply("between");
            await conversation.wait({ maxMilliseconds: -1 });
            throw "never";
        }
        bot.use(
            session({ initial: () => ({}) }),
            conversations(),
            createConversation(conv),
        );
        bot.command("start", (ctx) => ctx.conversation.enter("conv"));
        bot.use((ctx) => ctx.reply("outside"));
        await bot.handleUpdate(slashStart);
        assertEquals(api.calls.length, 1);
        assertEquals(api.calls[0].args[1], "sendMessage");
        assertEquals(api.calls[0].args[2].text, "inside");
        const up = {
            update_id: 42,
            message: { message_id, chat, date, text: "msg" },
        };
        await bot.handleUpdate(up);
        assertEquals(api.calls.length, 2);
        assertEquals(api.calls[1].args[1], "sendMessage");
        assertEquals(api.calls[1].args[2].text, "between");
        await bot.handleUpdate(up);
        assertEquals(api.calls.length, 3);
        assertEquals(api.calls[2].args[1], "sendMessage");
        assertEquals(api.calls[2].args[2].text, "outside");
    });
    it("should be able to skip updates", async () => {
        const bot = new Bot<MyContext>("dummy", { botInfo });
        const api = spy((
            _prev,
            _method: string,
            _payload: Record<string, unknown>,
        ) => Promise.resolve({ ok: true as const, result: true as any }));
        bot.api.config.use(api);
        async function conv(conversation: MyConversation, ctx: MyContext) {
            await ctx.reply("inside");
            await conversation.skip();
            throw "never";
        }
        bot.use(
            session({ initial: () => ({}) }),
            conversations(),
            createConversation(conv),
        );
        bot.command("start", (ctx) => ctx.conversation.enter("conv"));
        bot.use((ctx) => ctx.reply("outside"));
        await bot.handleUpdate(slashStart);
        assertEquals(api.calls.length, 1);
        assertEquals(api.calls[0].args[1], "sendMessage");
        assertEquals(api.calls[0].args[2].text, "inside");
        await bot.handleUpdate({
            update_id: 42,
            message: { message_id, chat, date, text: "msg" },
        });
        assertEquals(api.calls.length, 3);
        assertEquals(api.calls[1].args[1], "sendMessage");
        assertEquals(api.calls[1].args[2].text, "inside");
        assertEquals(api.calls[2].args[1], "sendMessage");
        assertEquals(api.calls[2].args[2].text, "outside");
    });
    it("should be able to drop skipped updates", async () => {
        const bot = new Bot<MyContext>("dummy", { botInfo });
        const api = spy((_prev, _method: string) =>
            Promise.resolve({ ok: true as const, result: true as any })
        );
        bot.api.config.use(api);
        async function conv(conversation: MyConversation, ctx: MyContext) {
            ctx = await conversation.wait();
            await ctx.reply("inside");
            if (ctx.hasCommand("start")) {
                await conversation.skip({ drop: true });
                throw "never";
            } else {
                await ctx.reply("after");
            }
        }
        bot.use(
            session({ initial: () => ({}) }),
            conversations(),
            createConversation(conv),
        );
        bot.command("start", (ctx) => ctx.conversation.enter("conv"));
        bot.use(() => {
            throw "never";
        });
        await bot.handleUpdate(slashStart);
        await bot.handleUpdate(slashStart);
        assertEquals(api.calls.length, 1);
        assertEquals(api.calls[0].args[1], "sendMessage");
        await bot.handleUpdate({
            update_id: 42,
            message: { message_id, chat, date, text: "msg" },
        });
        assertEquals(api.calls.length, 3);
        assertEquals(api.calls[1].args[1], "sendMessage");
        assertEquals(api.calls[2].args[1], "sendMessage");
    });
    it("should not replay API calls after conversations", async () => {
        const bot = new Bot<MyContext>("dummy", { botInfo });
        bot.api.config.use(() => {
            return Promise.resolve({ ok: true, result: true as any });
        });
        async function conv(conversation: MyConversation, ctx: MyContext) {
            await ctx.reply("hi");
            await conversation.wait();
        }
        bot.use(
            session({ initial: () => ({}) }),
            conversations(),
            createConversation(conv),
        );
        bot.command("start", async (ctx) => {
            await ctx.conversation.enter("conv");
            await ctx.reply("hi");
            // only one operation was logged, not two
            assertEquals(
                1,
                (await ctx.session).conversation?.conv[0].log.u[0].a
                    ?.sendMessage
                    .length,
            );
        });
        await bot.handleUpdate(slashStart);
    });
    it("should protect against invalid wait replays", async () => {
        const bot = new Bot<MyContext>("dummy", { botInfo });
        async function conv(conversation: MyConversation) {
            await conversation._replayWait();
        }
        bot.use(
            session({ initial: () => ({}) }),
            conversations(),
            createConversation(conv),
        );
        bot.command("start", (ctx) => ctx.conversation.enter("conv"));
        await assertRejects(
            () => bot.handleUpdate(slashStart),
            BotError,
            "Replay stack exhausted",
        );
    });
    it("should protect against invalid unlogs", async () => {
        const bot = new Bot<MyContext>("dummy", { botInfo });
        function conv(conversation: MyConversation) {
            conversation._unlogWait(); // /start command
            conversation._unlogWait(); // throws
        }
        bot.use(
            session({ initial: () => ({}) }),
            conversations(),
            createConversation(conv),
        );
        bot.command("start", (ctx) => ctx.conversation.enter("conv"));
        await assertRejects(
            () => bot.handleUpdate(slashStart),
            BotError,
            "Empty log",
        );
    });
    it("should permit floating promises in API calls", async () => {
        const msg = { message_id: 0, chat, date, text: "Hi there!" };
        await testConversation(
            async (conversation, ctx) => {
                ctx = await conversation.wait();
                assertEquals(ctx.update, slashStart);
                ctx.reply(msg.text);
                ctx = await conversation.wait();
                assertEquals(ctx.update, slashStart);
            },
            [slashStart, slashStart],
            [{ method: "sendMessage", result: msg }],
        );
    });
    it("should be able to handle missing API call results", async () => {
        const msg = { message_id: 0, chat, date, text: "Hi there!" };
        await testConversation(
            async (conversation, ctx) => {
                ctx.reply(msg.text);
                if (conversation._isReplaying) ctx.reply(msg.text);
                await conversation.wait();
                return 0;
            },
            slashStart,
            [
                { method: "sendMessage", result: msg },
                { method: "sendMessage", result: msg },
            ],
        );
    });
    it("should proxy functions installed on the context object", async () => {
        const msg = { message_id: 0, chat, date, text: "Hi there!" };
        const func = spy((val: number) => val + 1);
        const answer = await testConversation(
            async (conversation, ctx) => {
                ctx = await conversation.wait();
                assertEquals(ctx.update, slashStart);
                ctx.reply(msg.text);
                ctx = await conversation.wait();
                assertEquals(ctx.update, slashStart);
                const res = (ctx as any).func(41);
                ctx = await conversation.wait();
                assertEquals(ctx.update, slashStart);
                return res;
            },
            [slashStart, slashStart, slashStart],
            [{ method: "sendMessage", result: msg }],
            (ctx, next) => {
                Object.defineProperty(ctx, "func", {
                    enumerable: true,
                    value: func,
                });
                return next();
            },
        );
        assertEquals(answer, 42);
        assertEquals(func.calls.length, 2);
        assertEquals(func.calls[0].args, [41]);
        assertEquals(func.calls[0].returned, 42);
        assertEquals(func.calls[1].args, [41]);
        assertEquals(func.calls[1].returned, 42);
    });
    it("should allow previously proxied functions to be missing on the context object", async () => {
        const msg = { message_id: 0, chat, date, text: "Hi there!" };
        let call = 0;
        const func = spy((val: number) => val + 1);
        const answer = await testConversation(
            async (conversation, ctx) => { // call 0 [func]
                ctx = await conversation.wait(); // call 1 [func]
                assertEquals(ctx.update, slashStart);
                const res = await conversation.external(() => {
                    return (ctx as any).func(41);
                });
                ctx = await conversation.wait(); // call 2 [func]
                await ctx.reply(msg.text);
                ctx = await conversation.wait(); // call 3 []
                ctx = await conversation.wait(); // call 4 []
                return res;
            },
            [slashStart, slashStart, slashStart, slashStart],
            [{ method: "sendMessage", result: msg }],
            (ctx, next) => {
                if (call++ < 3) {
                    Object.defineProperty(ctx, "func", {
                        enumerable: true,
                        value: func,
                    });
                }
                return next();
            },
        );
        assertEquals(answer, 42);
        assertEquals(func.calls.length, 1);
        assertEquals(func.calls[0].args, [41]);
        assertEquals(func.calls[0].returned, 42);
    });
    describe("provides conversation.waitUntil", () => {
        it("which should be able to wait for a condition to hold", async () => {
            let count = 0;
            assertEquals(
                42,
                await testConversation(
                    async (conversation) => {
                        await conversation.waitUntil(
                            () => count === 2,
                            () => count++,
                        );
                        assertEquals(count, 2);
                        return 42;
                    },
                    [slashStart, slashStart, slashStart],
                ),
            );
        });
    });
    describe("provides conversation.waitUnless", () => {
        it("which should be able to wait for a condition not to hold", async () => {
            let count = 0;
            assertEquals(
                42,
                await testConversation(
                    async (conversation) => {
                        await conversation.waitUnless(
                            () => count !== 2,
                            () => count++,
                        );
                        assertEquals(count, 2);
                        return 42;
                    },
                    [slashStart, slashStart, slashStart],
                ),
            );
        });
    });
    describe("provides conversation.waitFor", () => {
        it("which should be able to wait for a filter query", async () => {
            assertEquals(
                42,
                await testConversation(
                    async (conversation) => {
                        const ctx = await conversation.waitFor("message:text");
                        assertEquals(ctx.msg.text, "yay!");
                        return 42;
                    },
                    [{
                        update_id: 0,
                        message: {
                            message_id,
                            chat,
                            date,
                            document: { file_id: "abc", file_unique_id: "xyz" },
                        },
                    }, {
                        update_id: 0,
                        message: {
                            message_id,
                            chat,
                            date,
                            text: "yay!",
                        },
                    }],
                ),
            );
        });
    });
    describe("provides conversation.waitForHears", () => {
        it("which should be able to wait for a text", async () => {
            assertEquals(
                42,
                await testConversation(
                    async (conversation) => {
                        let ctx = await conversation.waitForHears("yay!");
                        assertEquals(ctx.msg.text, "yay!");
                        ctx = await conversation.waitForHears(/^ya.*/);
                        assertEquals(ctx.msg.caption, "yay!");
                        return 42;
                    },
                    [{
                        update_id: 0,
                        message: {
                            message_id,
                            chat,
                            date,
                            document: { file_id: "abc", file_unique_id: "xyz" },
                        },
                    }, {
                        update_id: 0,
                        message: {
                            message_id,
                            chat,
                            date,
                            text: "yay!",
                        },
                    }, {
                        update_id: 0,
                        message: {
                            message_id,
                            chat,
                            date,
                            text: "oh yay!",
                        },
                    }, {
                        update_id: 0,
                        message: {
                            message_id,
                            chat,
                            date,
                            document: { file_id: "abc", file_unique_id: "xyz" },
                            caption: "yay!",
                        },
                    }],
                ),
            );
        });
    });
    describe("provides conversation.waitForCommand", () => {
        it("which should be able to wait for a command", async () => {
            assertEquals(
                42,
                await testConversation(
                    async (conversation) => {
                        const ctx = await conversation.waitForCommand("start");
                        assertEquals(ctx.msg.text, "/start");
                        return 42;
                    },
                    [{
                        update_id: 0,
                        message: {
                            message_id,
                            chat,
                            date,
                            document: { file_id: "abc", file_unique_id: "xyz" },
                        },
                    }, slashStart],
                ),
            );
        });
    });
    describe("provides conversation.waitForCallbackQuery", () => {
        it("which should be able to wait for a callback query", async () => {
            assertEquals(
                42,
                await testConversation(
                    async (conversation) => {
                        let ctx = await conversation.waitForCallbackQuery(
                            "data",
                        );
                        assertEquals(ctx.callbackQuery.data, "data");
                        ctx = await conversation.waitForCallbackQuery(/^da.*/);
                        assertEquals(ctx.callbackQuery.data, "data");
                        return 42;
                    },
                    [{
                        update_id: 0,
                        message: {
                            message_id,
                            chat,
                            date,
                            document: { file_id: "abc", file_unique_id: "xyz" },
                        },
                    }, {
                        update_id: 0,
                        callback_query: {
                            id: "abc",
                            chat_instance: "01234",
                            message: {
                                message_id,
                                chat,
                                date,
                                text: "hi",
                            },
                            from: botInfo,
                            data: "data",
                        },
                    }, {
                        update_id: 0,
                        callback_query: {
                            id: "abc",
                            chat_instance: "01234",
                            message: {
                                message_id,
                                chat,
                                date,
                                text: "hi",
                            },
                            from: botInfo,
                        },
                    }, {
                        update_id: 0,
                        callback_query: {
                            id: "abc",
                            chat_instance: "01234",
                            message: {
                                message_id,
                                chat,
                                date,
                                text: "hi",
                            },
                            from: botInfo,
                            data: "data",
                        },
                    }],
                ),
            );
        });
    });
    describe("provides conversation.waitForGameQuery", () => {
        it("which should be able to wait for a game query", async () => {
            assertEquals(
                42,
                await testConversation(
                    async (conversation) => {
                        let ctx = await conversation.waitForGameQuery("game");
                        assertEquals(ctx.callbackQuery.game_short_name, "game");
                        ctx = await conversation.waitForGameQuery(/^ga.*/);
                        assertEquals(ctx.callbackQuery.game_short_name, "game");
                        return 42;
                    },
                    [{
                        update_id: 0,
                        message: {
                            message_id,
                            chat,
                            date,
                            document: { file_id: "abc", file_unique_id: "xyz" },
                        },
                    }, {
                        update_id: 0,
                        callback_query: {
                            id: "abc",
                            chat_instance: "01234",
                            from: botInfo,
                            game_short_name: "game",
                            message: {
                                message_id,
                                chat,
                                date,
                                text: "msg",
                            },
                        },
                    }, {
                        update_id: 0,
                        callback_query: {
                            id: "abc",
                            chat_instance: "01234",
                            from: botInfo,
                            message: {
                                message_id,
                                chat,
                                date,
                                text: "msg",
                            },
                        },
                    }, {
                        update_id: 0,
                        callback_query: {
                            id: "abc",
                            chat_instance: "01234",
                            from: botInfo,
                            game_short_name: "game",
                            message: {
                                message_id,
                                chat,
                                date,
                                text: "msg",
                            },
                        },
                    }],
                ),
            );
        });
    });
    describe("provides conversation.waitFrom", () => {
        it("which should be able to wait for a filter query", async () => {
            await testConversation(
                async (conversation) => {
                    let ctx = await conversation.waitFrom(42);
                    assertEquals(ctx.msg?.text, "yay!");
                    ctx = await conversation.waitFrom(botInfo);
                    assertEquals(ctx.msg?.text, "yay!");
                },
                [{
                    update_id: 0,
                    message: {
                        message_id,
                        from: botInfo,
                        chat,
                        date,
                        text: "nope",
                    },
                }, {
                    update_id: 0,
                    message: {
                        message_id,
                        from: {
                            id: 42,
                            first_name: "Mr. Magic Man",
                            is_bot: false,
                        },
                        chat,
                        date,
                        text: "yay!",
                    },
                }, {
                    update_id: 0,
                    message: {
                        message_id,
                        from: {
                            id: 42,
                            first_name: "Mr. Magic Man",
                            is_bot: false,
                        },
                        chat,
                        date,
                        text: "nope",
                    },
                }, {
                    update_id: 0,
                    message: {
                        message_id,
                        from: botInfo,
                        chat,
                        date,
                        text: "yay!",
                    },
                }],
            );
        });
    });
    describe("provides conversation.waitFrom", () => {
        it("which should be able to wait for a filter query", async () => {
            await testConversation(
                async (conversation) => {
                    let ctx = await conversation.waitFrom(42);
                    assertEquals(ctx.msg?.text, "yay!");
                    ctx = await conversation.waitFrom(botInfo);
                    assertEquals(ctx.msg?.text, "yay!");
                },
                [{
                    update_id: 0,
                    message: {
                        message_id,
                        from: botInfo,
                        chat,
                        date,
                        text: "nope",
                    },
                }, {
                    update_id: 0,
                    message: {
                        message_id,
                        from: {
                            id: 42,
                            first_name: "Mr. Magic Man",
                            is_bot: false,
                        },
                        chat,
                        date,
                        text: "yay!",
                    },
                }, {
                    update_id: 0,
                    message: {
                        message_id,
                        from: {
                            id: 42,
                            first_name: "Mr. Magic Man",
                            is_bot: false,
                        },
                        chat,
                        date,
                        text: "nope",
                    },
                }, {
                    update_id: 0,
                    message: {
                        message_id,
                        from: botInfo,
                        chat,
                        date,
                        text: "yay!",
                    },
                }],
            );
        });
    });
    describe("provides conversation.waitForReplyTo", () => {
        it("which should be able to wait for a reply", async () => {
            assertEquals(
                42,
                await testConversation(
                    async (conversation) => {
                        let ctx = await conversation.waitForReplyTo(
                            message_id,
                        );
                        assertEquals(ctx.msg?.text, "yay!");
                        ctx = await conversation.waitForReplyTo(
                            ctx.msg,
                        );
                        assertEquals(ctx.msg?.text, "yay!");
                        return 42;
                    },
                    [{
                        update_id: 0,
                        message: {
                            message_id: 2,
                            chat,
                            date,
                            text: "nope",
                        },
                    }, {
                        update_id: 0,
                        message: {
                            message_id: 3,
                            reply_to_message: {
                                message_id: message_id - 1,
                                chat,
                                date,
                                text: "nope",
                                reply_to_message: undefined,
                            },
                            chat,
                            date,
                            text: "nope",
                        },
                    }, {
                        update_id: 0,
                        message: {
                            message_id: 2444,
                            reply_to_message: {
                                message_id,
                                chat,
                                date,
                                text: "nope",
                                reply_to_message: undefined,
                            },
                            chat,
                            date,
                            text: "yay!",
                        },
                    }, {
                        update_id: 0,
                        channel_post: {
                            message_id: 27,
                            reply_to_message: {
                                message_id,
                                chat,
                                date,
                                text: "nope",
                                reply_to_message: undefined,
                            },
                            chat,
                            date,
                            text: "nah",
                        },
                    }, {
                        update_id: 0,
                        channel_post: {
                            message_id: 2,
                            reply_to_message: {
                                message_id: 2444,
                                chat,
                                date,
                                text: "hmm",
                                reply_to_message: undefined,
                            },
                            chat,
                            date,
                            text: "yay!",
                        },
                    }],
                ),
            );
        });
    });
    describe("provides conversation.external", () => {
        it("which should store external data", async () => {
            let random = -1;
            await testConversation(
                async (conversation) => {
                    const rnd = await conversation.external(() =>
                        Promise.resolve(Math.random())
                    );
                    if (random === -1) random = rnd;
                    assertEquals(random, rnd);
                    while (true) await conversation.wait();
                },
                [slashStart, slashStart, slashStart, slashStart],
            );
        });
        it("which should store external data in a different format", async () => {
            let random = -1;
            await testConversation(
                async (conversation) => {
                    const rnd = await conversation.external({
                        beforeStore: (v) =>
                            Promise.resolve(v).then((v) => v - 1),
                        afterLoad: (v) => Promise.resolve(v + 1),
                        task: () => Promise.resolve(Math.random()),
                    });
                    if (random === -1) random = rnd;
                    assertEquals(random, rnd);
                    while (true) await conversation.wait();
                },
                [slashStart, slashStart, slashStart, slashStart],
            );
        });
        it("which should store grammY errors", async () => {
            await testConversation(
                async (conversation) => {
                    try {
                        await conversation.external(() =>
                            Promise.reject(
                                new GrammyError(
                                    "msg",
                                    {
                                        ok: false,
                                        error_code: 42,
                                        description: "nope",
                                    },
                                    "sendMessage",
                                    {},
                                ),
                            )
                        );
                    } catch (e) {
                        assertInstanceOf(e, GrammyError);
                        assertStringIncludes(e.message, "nope");
                    }
                    const err = await conversation.external(() =>
                        new Error("hmpf")
                    );
                    try {
                        await conversation.external(() =>
                            Promise.reject(new HttpError("msg", err))
                        );
                    } catch (e) {
                        assertInstanceOf(e, HttpError);
                        assertEquals(e.error, err);
                    }
                    while (true) await conversation.wait();
                },
                [slashStart, slashStart, slashStart, slashStart],
            );
        });
        it("which should store external errors", async () => {
            let random = -1;
            await testConversation(
                async (conversation) => {
                    try {
                        await conversation.external(() =>
                            Promise.reject(Math.random())
                        );
                    } catch (rnd) {
                        if (random === -1) random = rnd;
                        assertEquals(random, rnd);
                    }
                    while (true) await conversation.wait();
                },
                [slashStart, slashStart, slashStart, slashStart],
            );
        });
        it("which should store external errors in a different format", async () => {
            let random = -1;
            await testConversation(
                async (conversation) => {
                    try {
                        await conversation.external({
                            beforeStore: (v) =>
                                Promise.resolve(v).then((v) => v - 1),
                            afterLoad: (v) => Promise.resolve(v + 1),
                            task: () => Promise.resolve(Math.random()),
                        });
                    } catch (rnd) {
                        if (random === -1) random = rnd;
                        assertEquals(random, rnd);
                    }
                    while (true) await conversation.wait();
                },
                [slashStart, slashStart, slashStart, slashStart],
            );
        });
    });
    describe("provides conversation.session", () => {
        it("which should verify it has a current context object", () => {
            const handle = new ConversationHandle(
                new Context(
                    undefined as any,
                    new Api(""),
                    botInfo,
                ) as MyContext,
                { log: { u: [] }, last: 0 },
                resolver(),
                undefined,
            );
            assertThrows(() => handle.session, "No context");
            assertThrows(() => (handle.session = undefined), "No context");
        });
        it("which should be ctx.session", async () => {
            type C = MyContext & SessionFlavor<{ foo: string }>;
            const bot = new Bot<C>(
                "dummy",
                { botInfo },
            );
            async function conv(conversation: Conversation<C>, ctx: C) {
                assertEquals(conversation.session, ctx.session);
                ctx.session.foo = "okay?";
                assertEquals(conversation.session, ctx.session);
                ctx = await conversation.wait();
                assertEquals(conversation.session, ctx.session);
                conversation.session.foo = "hmm";
                assertEquals(conversation.session, ctx.session);
                ctx = await conversation.wait();
                assertEquals(conversation.session, ctx.session);
                throw "done";
            }
            bot.use(
                lazySession({ initial: () => ({ foo: "hi" }) }),
                conversations(),
                createConversation(conv),
            );
            bot.command("start", (ctx) => ctx.conversation.enter("conv"));
            await bot.handleUpdate(slashStart);
            await bot.handleUpdate(slashStart);
            assertRejects(() => bot.handleUpdate(slashStart), BotError, "done");
        });
    });
    describe("provides conversation.sleep", () => {
        it("which should sleep", async () => {
            await testConversation(
                async (conversation) => {
                    const before = Date.now();
                    await conversation.sleep(50);
                    const after = Date.now();
                    assert(
                        before + 50 <= after,
                        `before: ${before}, after: ${after}`,
                    );
                },
            );
        });
        it("which should not sleep during replaying", async () => {
            await testConversation(
                async (conversation) => {
                    const before = Date.now();
                    await conversation.sleep(50);
                    const after = Date.now();
                    if (conversation._isReplaying) {
                        assert(before + 5 > after);
                    }
                    while (true) await conversation.wait();
                },
                [slashStart, slashStart, slashStart, slashStart],
            );
        });
    });
    describe("provides conversation.random", () => {
        it("which should return stable random numbers", async () => {
            let random = -1;
            await testConversation(
                async (conversation) => {
                    const rnd = await conversation.random();
                    if (random === -1) random = rnd;
                    assertEquals(random, rnd);
                    while (true) await conversation.wait();
                },
                [slashStart, slashStart, slashStart, slashStart],
            );
        });
    });
    describe("provides conversation.log and conversation.error", () => {
        it("which should print logs", async () => {
            const log = stub(console, "log");
            const error = stub(console, "error");
            await testConversation((conversation) => {
                conversation.log("debug");
                conversation.error("err");
            });
            assertEquals(log.calls.length, 1);
            assertEquals(log.calls[0].args, ["debug"]);
            log.restore();
            assertEquals(error.calls.length, 1);
            assertEquals(error.calls[0].args, ["err"]);
            error.restore();
        });
        it("which should not print logs during replaying", async () => {
            const log = stub(console, "log");
            const error = stub(console, "error");
            await testConversation(async (conversation) => {
                conversation.log("debug");
                conversation.error("err");
                while (true) await conversation.wait();
            }, [slashStart, slashStart]);
            assertEquals(log.calls.length, 1);
            assertEquals(log.calls[0].args, ["debug"]);
            log.restore();
            assertEquals(error.calls.length, 1);
            assertEquals(error.calls[0].args, ["err"]);
            error.restore();
        });
    });
    describe("provides conversation.now", () => {
        it("which should return stable time values", async () => {
            let now = -1;
            await testConversation(
                async (conversation) => {
                    const time = await conversation.now();
                    if (now === -1) now = time;
                    assertEquals(now, time);
                    while (true) await conversation.wait();
                },
                [slashStart, slashStart, slashStart, slashStart],
            );
        });
    });
    describe("provides conversation.run", () => {
        it("which should run middleware", async () => {
            assertEquals(
                42,
                await testConversation(
                    async (conversation, ctx) => {
                        await conversation.run((c) => {
                            assertEquals(ctx, c);
                            assertEquals(c.update, slashStart);
                        });
                        return 42;
                    },
                    [slashStart],
                ),
            );
        });
        it("which should run middleware before a wait", async () => {
            let seq = "";
            const mw = spy((
                ctx: MyContext,
                next: NextFunction,
            ) => (seq += ctx.msg?.text ?? "m", next()));
            const msg: Update = {
                update_id: 10,
                message: { message_id, chat, date, text: "t" },
            };
            assertEquals(
                42,
                await testConversation(
                    async (conversation) => {
                        seq += "a";
                        await conversation.run(mw);
                        seq += "b";
                        await conversation.wait();
                        seq += "c";
                        return 42;
                    },
                    [msg],
                ),
            );
            assertEquals(seq, "a/startba/startbtc");
            assertEquals(mw.calls.length, 3);
            assertEquals(mw.calls[0].args[0].update, slashStart);
            assertEquals(mw.calls[1].args[0].update, slashStart);
            assertEquals(mw.calls[2].args[0].update, msg);
        });
        it("which should pass all future context objects through the already installed middleware", async () => {
            const p: Update = {
                update_id: 43,
                message: { message_id, chat, date, text: "p" },
            };
            const q: Update = {
                update_id: 43,
                message: { message_id, chat, date, text: "q" },
            };
            const r: Update = {
                update_id: 43,
                message: { message_id, chat, date, text: "r" },
            };
            let seq = "";
            assertEquals(
                42,
                await testConversation(
                    async (conversation) => {
                        await conversation.external(() => seq += "a");
                        await conversation.wait(); // p
                        await conversation.external(() => seq += "b");
                        await conversation.run(async (ctx, next) => {
                            seq += ctx.msg?.text ?? "x";
                            seq += "1";
                            await next();
                            seq += "2";
                        });
                        await conversation.external(() => seq += "c");
                        await conversation.wait(); // q
                        await conversation.external(() => seq += "d");
                        await conversation.run(async (ctx, next) => {
                            seq += ctx.msg?.text ?? "y";
                            seq += "3";
                            await next();
                            seq += "4";
                        });
                        await conversation.external(() => seq += "e");
                        await conversation.run(async (ctx, next) => {
                            seq += ctx.msg?.text ?? "z";
                            seq += "5";
                            await next();
                            seq += "6";
                        });
                        await conversation.external(() => seq += "f");
                        await conversation.wait(); // r
                        await conversation.external(() => seq += "g");
                        return 42;
                    },
                    [p, q, r],
                    [],
                    (
                        ctx,
                        next,
                    ) => (seq += "|" + (ctx.msg?.text ?? "0"), next()),
                ),
            );
            assertEquals(
                seq,
                "|/starta|pbp12c|qp12q12dq34eq56f|rp12q12q34q56r12r34r56g", // read closely
            );
        });
        it("which should allow middleware to consume updates", async () => {
            const p: Update = {
                update_id: 43,
                message: { message_id, chat, date, text: "p" },
            };
            const q: Update = {
                update_id: 43,
                message: { message_id, chat, date, text: "q" },
            };
            const r: Update = {
                update_id: 43,
                message: { message_id, chat, date, text: "r" },
            };
            async function conv(conversation: MyConversation, ctx: MyContext) {
                await conversation.run(async (ctx, next) => {
                    if (!ctx.hasText("q")) await next();
                });
                assertFalse(ctx.hasText("q"));
                return 42;
            }
            for (const u of [slashStart, p, q, r]) {
                assertEquals(42, await testConversation(conv, u));
            }
        });
    });
});<|MERGE_RESOLUTION|>--- conflicted
+++ resolved
@@ -92,7 +92,6 @@
             "Duplicate conversation identifier 'one'",
         );
     });
-<<<<<<< HEAD
     it("should take and respect timeouts", async () => {
         const bot = new Bot<MyContext>("dummy", { botInfo });
         bot.use(
@@ -126,7 +125,6 @@
             BotError,
             "always",
         );
-=======
     it("should work with multi sessions", async () => {
         const bot = new Bot<MyContext>("dummy", { botInfo });
         let works = false;
@@ -143,7 +141,6 @@
         bot.command("start", (ctx) => ctx.conversation.enter("conv"));
         await bot.handleUpdate(slashStart);
         assert(works);
->>>>>>> 09a4fe9c
     });
 });
 
